/*
 * Copyright 2002-2019 the original author or authors.
 *
 * Licensed under the Apache License, Version 2.0 (the "License");
 * you may not use this file except in compliance with the License.
 * You may obtain a copy of the License at
 *
 *      https://www.apache.org/licenses/LICENSE-2.0
 *
 * Unless required by applicable law or agreed to in writing, software
 * distributed under the License is distributed on an "AS IS" BASIS,
 * WITHOUT WARRANTIES OR CONDITIONS OF ANY KIND, either express or implied.
 * See the License for the specific language governing permissions and
 * limitations under the License.
 */

package org.springframework.web.reactive.function.client;

import java.io.ByteArrayOutputStream;
import java.io.IOException;
<<<<<<< HEAD
import java.lang.annotation.ElementType;
import java.lang.annotation.Retention;
import java.lang.annotation.RetentionPolicy;
import java.lang.annotation.Target;
=======
import java.io.UncheckedIOException;
>>>>>>> f748b1e6
import java.net.URI;
import java.nio.charset.StandardCharsets;
import java.nio.file.Files;
import java.time.Duration;
import java.util.Arrays;
import java.util.List;
import java.util.function.Consumer;
import java.util.stream.Stream;
import java.util.zip.CRC32;

import okhttp3.mockwebserver.MockResponse;
import okhttp3.mockwebserver.MockWebServer;
import okhttp3.mockwebserver.RecordedRequest;
import org.junit.jupiter.api.AfterEach;
import org.junit.jupiter.params.ParameterizedTest;
import org.junit.jupiter.params.provider.MethodSource;
import reactor.core.publisher.Flux;
import reactor.core.publisher.Mono;
import reactor.test.StepVerifier;

import org.springframework.core.ParameterizedTypeReference;
import org.springframework.core.io.ClassPathResource;
import org.springframework.core.io.Resource;
import org.springframework.core.io.buffer.DataBuffer;
import org.springframework.core.io.buffer.DataBufferUtils;
import org.springframework.core.io.buffer.DefaultDataBufferFactory;
import org.springframework.http.HttpHeaders;
import org.springframework.http.HttpMethod;
import org.springframework.http.HttpRequest;
import org.springframework.http.HttpStatus;
import org.springframework.http.MediaType;
import org.springframework.http.ResponseEntity;
import org.springframework.http.client.reactive.ClientHttpConnector;
import org.springframework.http.client.reactive.JettyClientHttpConnector;
import org.springframework.http.client.reactive.ReactorClientHttpConnector;
import org.springframework.http.codec.Pojo;

import static org.assertj.core.api.Assertions.assertThat;

/**
 * Integration tests using an {@link ExchangeFunction} through {@link WebClient}.
 *
 * @author Brian Clozel
 * @author Rossen Stoyanchev
 * @author Denys Ivano
 * @author Sebastien Deleuze
 * @author Sam Brannen
 */
class WebClientIntegrationTests {

	@Retention(RetentionPolicy.RUNTIME)
	@Target(ElementType.METHOD)
	@ParameterizedTest(name = "[{index}] webClient [{0}]")
	@MethodSource("arguments")
	@interface ParameterizedWebClientTest {
	}

	static Stream<ClientHttpConnector> arguments() {
		return Stream.of(new JettyClientHttpConnector(), new ReactorClientHttpConnector());
	}


	private MockWebServer server;

	private WebClient webClient;


	private void startServer(ClientHttpConnector connector) {
		this.server = new MockWebServer();
		this.webClient = WebClient
				.builder()
				.clientConnector(connector)
				.baseUrl(this.server.url("/").toString())
				.build();
	}

	@AfterEach
	void shutdown() throws IOException {
		this.server.shutdown();
	}


	@ParameterizedWebClientTest
	void shouldReceiveResponseHeaders(ClientHttpConnector connector) {
		startServer(connector);

		prepareResponse(response -> response
				.setHeader("Content-Type", "text/plain")
				.setBody("Hello Spring!"));

		Mono<HttpHeaders> result = this.webClient.get()
				.uri("/greeting?name=Spring")
				.exchange()
				.map(response -> response.headers().asHttpHeaders());

		StepVerifier.create(result)
				.consumeNextWith(
						httpHeaders -> {
							assertThat(httpHeaders.getContentType()).isEqualTo(MediaType.TEXT_PLAIN);
							assertThat(httpHeaders.getContentLength()).isEqualTo(13L);
						})
				.expectComplete().verify(Duration.ofSeconds(3));

		expectRequestCount(1);
		expectRequest(request -> {
			assertThat(request.getHeader(HttpHeaders.ACCEPT)).isEqualTo("*/*");
			assertThat(request.getPath()).isEqualTo("/greeting?name=Spring");
		});
	}

	@ParameterizedWebClientTest
	void shouldReceivePlainText(ClientHttpConnector connector) {
		startServer(connector);

		prepareResponse(response -> response.setBody("Hello Spring!"));

		Mono<String> result = this.webClient.get()
				.uri("/greeting?name=Spring")
				.header("X-Test-Header", "testvalue")
				.retrieve()
				.bodyToMono(String.class);

		StepVerifier.create(result)
				.expectNext("Hello Spring!")
				.expectComplete().verify(Duration.ofSeconds(3));

		expectRequestCount(1);
		expectRequest(request -> {
			assertThat(request.getHeader("X-Test-Header")).isEqualTo("testvalue");
			assertThat(request.getHeader(HttpHeaders.ACCEPT)).isEqualTo("*/*");
			assertThat(request.getPath()).isEqualTo("/greeting?name=Spring");
		});
	}

	@ParameterizedWebClientTest
	void shouldReceivePlainTextFlux(ClientHttpConnector connector) {
		startServer(connector);

		prepareResponse(response -> response.setBody("Hello Spring!"));

		Flux<String> result = this.webClient.get()
				.uri("/greeting?name=Spring")
				.header("X-Test-Header", "testvalue")
				.exchange()
				.flatMapMany(response -> response.bodyToFlux(String.class));

		StepVerifier.create(result)
				.expectNext("Hello Spring!")
				.expectComplete().verify(Duration.ofSeconds(3));

		expectRequestCount(1);
		expectRequest(request -> {
			assertThat(request.getHeader("X-Test-Header")).isEqualTo("testvalue");
			assertThat(request.getHeader(HttpHeaders.ACCEPT)).isEqualTo("*/*");
			assertThat(request.getPath()).isEqualTo("/greeting?name=Spring");
		});
	}

	@ParameterizedWebClientTest
	void shouldReceiveJsonAsString(ClientHttpConnector connector) {
		startServer(connector);

		String content = "{\"bar\":\"barbar\",\"foo\":\"foofoo\"}";
		prepareResponse(response -> response
				.setHeader("Content-Type", "application/json").setBody(content));

		Mono<String> result = this.webClient.get()
				.uri("/json").accept(MediaType.APPLICATION_JSON)
				.retrieve()
				.bodyToMono(String.class);

		StepVerifier.create(result)
				.expectNext(content)
				.expectComplete().verify(Duration.ofSeconds(3));

		expectRequestCount(1);
		expectRequest(request -> {
			assertThat(request.getPath()).isEqualTo("/json");
			assertThat(request.getHeader(HttpHeaders.ACCEPT)).isEqualTo("application/json");
		});
	}

	@ParameterizedWebClientTest  // SPR-16715
	void shouldReceiveJsonAsTypeReferenceString(ClientHttpConnector connector) {
		startServer(connector);

		String content = "{\"containerValue\":{\"fooValue\":\"bar\"}}";
		prepareResponse(response -> response
				.setHeader("Content-Type", "application/json").setBody(content));

		Mono<ValueContainer<Foo>> result = this.webClient.get()
				.uri("/json").accept(MediaType.APPLICATION_JSON)
				.retrieve()
				.bodyToMono(new ParameterizedTypeReference<ValueContainer<Foo>>() {});

		StepVerifier.create(result)
				.assertNext(valueContainer -> {
					Foo foo = valueContainer.getContainerValue();
					assertThat(foo).isNotNull();
					assertThat(foo.getFooValue()).isEqualTo("bar");
				})
				.expectComplete().verify(Duration.ofSeconds(3));

		expectRequestCount(1);
		expectRequest(request -> {
			assertThat(request.getPath()).isEqualTo("/json");
			assertThat(request.getHeader(HttpHeaders.ACCEPT)).isEqualTo("application/json");
		});
	}

	@ParameterizedWebClientTest
	void exchangeShouldReceiveJsonAsResponseEntityString(ClientHttpConnector connector) {
		startServer(connector);

		String content = "{\"bar\":\"barbar\",\"foo\":\"foofoo\"}";
		prepareResponse(response -> response
				.setHeader("Content-Type", "application/json").setBody(content));

		Mono<ResponseEntity<String>> result = this.webClient.get()
				.uri("/json").accept(MediaType.APPLICATION_JSON)
				.exchange()
				.flatMap(response -> response.toEntity(String.class));

		StepVerifier.create(result)
				.consumeNextWith(entity -> {
					assertThat(entity.getStatusCode()).isEqualTo(HttpStatus.OK);
					assertThat(entity.getHeaders().getContentType()).isEqualTo(MediaType.APPLICATION_JSON);
					assertThat(entity.getHeaders().getContentLength()).isEqualTo(31);
					assertThat(entity.getBody()).isEqualTo(content);
				})
				.expectComplete().verify(Duration.ofSeconds(3));

		expectRequestCount(1);
		expectRequest(request -> {
			assertThat(request.getPath()).isEqualTo("/json");
			assertThat(request.getHeader(HttpHeaders.ACCEPT)).isEqualTo("application/json");
		});
	}

	@ParameterizedWebClientTest
	void retrieveShouldReceiveJsonAsResponseEntityString(ClientHttpConnector connector) {
		startServer(connector);

		String content = "{\"bar\":\"barbar\",\"foo\":\"foofoo\"}";
		prepareResponse(response -> response
				.setHeader("Content-Type", "application/json").setBody(content));

		Mono<ResponseEntity<String>> result = this.webClient.get()
				.uri("/json").accept(MediaType.APPLICATION_JSON)
				.retrieve()
				.toEntity(String.class);

		StepVerifier.create(result)
				.consumeNextWith(entity -> {
					assertThat(entity.getStatusCode()).isEqualTo(HttpStatus.OK);
					assertThat(entity.getHeaders().getContentType()).isEqualTo(MediaType.APPLICATION_JSON);
					assertThat(entity.getHeaders().getContentLength()).isEqualTo(31);
					assertThat(entity.getBody()).isEqualTo(content);
				})
				.expectComplete().verify(Duration.ofSeconds(3));

		expectRequestCount(1);
		expectRequest(request -> {
			assertThat(request.getPath()).isEqualTo("/json");
			assertThat(request.getHeader(HttpHeaders.ACCEPT)).isEqualTo("application/json");
		});
	}

	@ParameterizedWebClientTest
	void retrieveEntityWithServerError(ClientHttpConnector connector) {
		startServer(connector);

		prepareResponse(response -> response.setResponseCode(500)
				.setHeader("Content-Type", "text/plain").setBody("Internal Server error"));

		Mono<ResponseEntity<String>> result = this.webClient.get()
				.uri("/").accept(MediaType.APPLICATION_JSON)
				.retrieve()
				.toEntity(String.class);

		StepVerifier.create(result)
				.expectError(WebClientResponseException.class)
				.verify(Duration.ofSeconds(3));

		expectRequestCount(1);
		expectRequest(request -> {
			assertThat(request.getPath()).isEqualTo("/");
			assertThat(request.getHeader(HttpHeaders.ACCEPT)).isEqualTo("application/json");
		});
	}

	@ParameterizedWebClientTest
	void retrieveEntityWithServerErrorStatusHandler(ClientHttpConnector connector) {
		startServer(connector);

		String content = "Internal Server error";
		prepareResponse(response -> response.setResponseCode(500)
				.setHeader("Content-Type", "text/plain").setBody(content));

		Mono<ResponseEntity<String>> result = this.webClient.get()
				.uri("/").accept(MediaType.APPLICATION_JSON)
				.retrieve()
				.onStatus(HttpStatus::is5xxServerError, response -> Mono.empty())// use normal response
				.toEntity(String.class);

		StepVerifier.create(result)
				.consumeNextWith(entity -> {
					assertThat(entity.getStatusCode()).isEqualTo(HttpStatus.INTERNAL_SERVER_ERROR);
					assertThat(entity.getBody()).isEqualTo(content);
				})
				.expectComplete()
				.verify(Duration.ofSeconds(3));

		expectRequestCount(1);
		expectRequest(request -> {
			assertThat(request.getPath()).isEqualTo("/");
			assertThat(request.getHeader(HttpHeaders.ACCEPT)).isEqualTo("application/json");
		});
	}

	@ParameterizedWebClientTest
	void exchangeShouldReceiveJsonAsResponseEntityList(ClientHttpConnector connector) {
		startServer(connector);

		String content = "[{\"bar\":\"bar1\",\"foo\":\"foo1\"}, {\"bar\":\"bar2\",\"foo\":\"foo2\"}]";
		prepareResponse(response -> response
				.setHeader("Content-Type", "application/json").setBody(content));

		Mono<ResponseEntity<List<Pojo>>> result = this.webClient.get()
				.uri("/json").accept(MediaType.APPLICATION_JSON)
				.exchange()
				.flatMap(response -> response.toEntityList(Pojo.class));

		StepVerifier.create(result)
				.consumeNextWith(entity -> {
					assertThat(entity.getStatusCode()).isEqualTo(HttpStatus.OK);
					assertThat(entity.getHeaders().getContentType()).isEqualTo(MediaType.APPLICATION_JSON);
					assertThat(entity.getHeaders().getContentLength()).isEqualTo(58);
					Pojo pojo1 = new Pojo("foo1", "bar1");
					Pojo pojo2 = new Pojo("foo2", "bar2");
					assertThat(entity.getBody()).isEqualTo(Arrays.asList(pojo1, pojo2));
				})
				.expectComplete().verify(Duration.ofSeconds(3));

		expectRequestCount(1);
		expectRequest(request -> {
			assertThat(request.getPath()).isEqualTo("/json");
			assertThat(request.getHeader(HttpHeaders.ACCEPT)).isEqualTo("application/json");
		});
	}

	@ParameterizedWebClientTest
	void retrieveShouldReceiveJsonAsResponseEntityList(ClientHttpConnector connector) {
		startServer(connector);

		String content = "[{\"bar\":\"bar1\",\"foo\":\"foo1\"}, {\"bar\":\"bar2\",\"foo\":\"foo2\"}]";
		prepareResponse(response -> response
				.setHeader("Content-Type", "application/json").setBody(content));

		Mono<ResponseEntity<List<Pojo>>> result = this.webClient.get()
				.uri("/json").accept(MediaType.APPLICATION_JSON)
				.retrieve()
				.toEntityList(Pojo.class);

		StepVerifier.create(result)
				.consumeNextWith(entity -> {
					assertThat(entity.getStatusCode()).isEqualTo(HttpStatus.OK);
					assertThat(entity.getHeaders().getContentType()).isEqualTo(MediaType.APPLICATION_JSON);
					assertThat(entity.getHeaders().getContentLength()).isEqualTo(58);
					Pojo pojo1 = new Pojo("foo1", "bar1");
					Pojo pojo2 = new Pojo("foo2", "bar2");
					assertThat(entity.getBody()).isEqualTo(Arrays.asList(pojo1, pojo2));
				})
				.expectComplete().verify(Duration.ofSeconds(3));

		expectRequestCount(1);
		expectRequest(request -> {
			assertThat(request.getPath()).isEqualTo("/json");
			assertThat(request.getHeader(HttpHeaders.ACCEPT)).isEqualTo("application/json");
		});
	}

	@ParameterizedWebClientTest
	void retrieveEntityListWithServerError(ClientHttpConnector connector) {
		startServer(connector);

		prepareResponse(response -> response.setResponseCode(500)
				.setHeader("Content-Type", "text/plain").setBody("Internal Server error"));

		Mono<ResponseEntity<List<String>>> result = this.webClient.get()
				.uri("/").accept(MediaType.APPLICATION_JSON)
				.retrieve()
				.toEntityList(String.class);

		StepVerifier.create(result)
				.expectError(WebClientResponseException.class)
				.verify(Duration.ofSeconds(3));

		expectRequestCount(1);
		expectRequest(request -> {
			assertThat(request.getPath()).isEqualTo("/");
			assertThat(request.getHeader(HttpHeaders.ACCEPT)).isEqualTo("application/json");
		});
	}

	@ParameterizedWebClientTest
	void shouldReceiveJsonAsFluxString(ClientHttpConnector connector) {
		startServer(connector);

		String content = "{\"bar\":\"barbar\",\"foo\":\"foofoo\"}";
		prepareResponse(response -> response
				.setHeader("Content-Type", "application/json").setBody(content));

		Flux<String> result = this.webClient.get()
				.uri("/json").accept(MediaType.APPLICATION_JSON)
				.retrieve()
				.bodyToFlux(String.class);

		StepVerifier.create(result)
				.expectNext(content)
				.expectComplete().verify(Duration.ofSeconds(3));

		expectRequestCount(1);
		expectRequest(request -> {
			assertThat(request.getPath()).isEqualTo("/json");
			assertThat(request.getHeader(HttpHeaders.ACCEPT)).isEqualTo("application/json");
		});
	}

	@ParameterizedWebClientTest
	void shouldReceiveJsonAsPojo(ClientHttpConnector connector) {
		startServer(connector);

		prepareResponse(response -> response
				.setHeader("Content-Type", "application/json")
				.setBody("{\"bar\":\"barbar\",\"foo\":\"foofoo\"}"));

		Mono<Pojo> result = this.webClient.get()
				.uri("/pojo")
				.accept(MediaType.APPLICATION_JSON)
				.retrieve()
				.bodyToMono(Pojo.class);

		StepVerifier.create(result)
				.consumeNextWith(p -> assertThat(p.getBar()).isEqualTo("barbar"))
				.expectComplete()
				.verify(Duration.ofSeconds(3));

		expectRequestCount(1);
		expectRequest(request -> {
			assertThat(request.getPath()).isEqualTo("/pojo");
			assertThat(request.getHeader(HttpHeaders.ACCEPT)).isEqualTo("application/json");
		});
	}

	@ParameterizedWebClientTest
	void shouldReceiveJsonAsFluxPojo(ClientHttpConnector connector) {
		startServer(connector);

		prepareResponse(response -> response
				.setHeader("Content-Type", "application/json")
				.setBody("[{\"bar\":\"bar1\",\"foo\":\"foo1\"},{\"bar\":\"bar2\",\"foo\":\"foo2\"}]"));

		Flux<Pojo> result = this.webClient.get()
				.uri("/pojos")
				.accept(MediaType.APPLICATION_JSON)
				.retrieve()
				.bodyToFlux(Pojo.class);

		StepVerifier.create(result)
				.consumeNextWith(p -> assertThat(p.getBar()).isEqualTo("bar1"))
				.consumeNextWith(p -> assertThat(p.getBar()).isEqualTo("bar2"))
				.expectComplete()
				.verify(Duration.ofSeconds(3));

		expectRequestCount(1);
		expectRequest(request -> {
			assertThat(request.getPath()).isEqualTo("/pojos");
			assertThat(request.getHeader(HttpHeaders.ACCEPT)).isEqualTo("application/json");
		});
	}

	@ParameterizedWebClientTest
	void shouldSendPojoAsJson(ClientHttpConnector connector) {
		startServer(connector);

		prepareResponse(response -> response.setHeader("Content-Type", "application/json")
				.setBody("{\"bar\":\"BARBAR\",\"foo\":\"FOOFOO\"}"));

		Mono<Pojo> result = this.webClient.post()
				.uri("/pojo/capitalize")
				.accept(MediaType.APPLICATION_JSON)
				.contentType(MediaType.APPLICATION_JSON)
				.bodyValue(new Pojo("foofoo", "barbar"))
				.retrieve()
				.bodyToMono(Pojo.class);

		StepVerifier.create(result)
				.consumeNextWith(p -> assertThat(p.getBar()).isEqualTo("BARBAR"))
				.expectComplete()
				.verify(Duration.ofSeconds(3));

		expectRequestCount(1);
		expectRequest(request -> {
			assertThat(request.getPath()).isEqualTo("/pojo/capitalize");
			assertThat(request.getBody().readUtf8()).isEqualTo("{\"foo\":\"foofoo\",\"bar\":\"barbar\"}");
			assertThat(request.getHeader(HttpHeaders.CONTENT_LENGTH)).isEqualTo("31");
			assertThat(request.getHeader(HttpHeaders.ACCEPT)).isEqualTo("application/json");
			assertThat(request.getHeader(HttpHeaders.CONTENT_TYPE)).isEqualTo("application/json");
		});
	}

	@ParameterizedWebClientTest
	void shouldSendCookies(ClientHttpConnector connector) {
		startServer(connector);

		prepareResponse(response -> response
				.setHeader("Content-Type", "text/plain").setBody("test"));

		Mono<String> result = this.webClient.get()
				.uri("/test")
				.cookie("testkey", "testvalue")
				.retrieve()
				.bodyToMono(String.class);

		StepVerifier.create(result)
				.expectNext("test")
				.expectComplete()
				.verify(Duration.ofSeconds(3));

		expectRequestCount(1);
		expectRequest(request -> {
			assertThat(request.getPath()).isEqualTo("/test");
			assertThat(request.getHeader(HttpHeaders.COOKIE)).isEqualTo("testkey=testvalue");
		});
	}

	@ParameterizedWebClientTest  // SPR-16246
	void shouldSendLargeTextFile(ClientHttpConnector connector) throws Exception {
		startServer(connector);

		prepareResponse(response -> {});

		Resource resource = new ClassPathResource("largeTextFile.txt", getClass());
		Flux<DataBuffer> body = DataBufferUtils.read(resource, new DefaultDataBufferFactory(), 4096);

		Mono<Void> result = this.webClient.post()
				.uri("/")
				.body(body, DataBuffer.class)
				.retrieve()
				.bodyToMono(Void.class);

		StepVerifier.create(result)
				.expectComplete()
				.verify(Duration.ofSeconds(5));

		expectRequest(request -> {
			ByteArrayOutputStream bos = new ByteArrayOutputStream();
			try {
				request.getBody().copyTo(bos);
				String actual = bos.toString("UTF-8");
				String expected = new String(Files.readAllBytes(resource.getFile().toPath()), StandardCharsets.UTF_8);
				assertEquals(expected, actual);
			}
			catch (IOException ex) {
				throw new UncheckedIOException(ex);
			}
<<<<<<< HEAD
			assertThat(actual.size()).isEqualTo(expected.length);
			assertThat(hash(actual.toByteArray())).isEqualTo(hash(expected));
=======
>>>>>>> f748b1e6
		});
	}

	private static long hash(byte[] bytes) {
		CRC32 crc = new CRC32();
		crc.update(bytes, 0, bytes.length);
		return crc.getValue();
	}

	@ParameterizedWebClientTest
	void shouldReceive404Response(ClientHttpConnector connector) {
		startServer(connector);

		prepareResponse(response -> response.setResponseCode(404)
				.setHeader("Content-Type", "text/plain").setBody("Not Found"));

		Mono<ClientResponse> result = this.webClient.get().uri("/greeting?name=Spring").exchange();

		StepVerifier.create(result)
				.consumeNextWith(response -> assertThat(response.statusCode()).isEqualTo(HttpStatus.NOT_FOUND))
				.expectComplete()
				.verify(Duration.ofSeconds(3));

		expectRequestCount(1);
		expectRequest(request -> {
			assertThat(request.getHeader(HttpHeaders.ACCEPT)).isEqualTo("*/*");
			assertThat(request.getPath()).isEqualTo("/greeting?name=Spring");
		});
	}

	@ParameterizedWebClientTest
	void shouldGetErrorSignalOn404(ClientHttpConnector connector) {
		startServer(connector);

		prepareResponse(response -> response.setResponseCode(404)
				.setHeader("Content-Type", "text/plain").setBody("Not Found"));

		Mono<String> result = this.webClient.get()
				.uri("/greeting?name=Spring")
				.retrieve()
				.bodyToMono(String.class);

		StepVerifier.create(result)
				.expectError(WebClientResponseException.class)
				.verify(Duration.ofSeconds(3));

		expectRequestCount(1);
		expectRequest(request -> {
			assertThat(request.getHeader(HttpHeaders.ACCEPT)).isEqualTo("*/*");
			assertThat(request.getPath()).isEqualTo("/greeting?name=Spring");
		});
	}

	@ParameterizedWebClientTest  // SPR-15946
	void shouldGetErrorSignalOnEmptyErrorResponse(ClientHttpConnector connector) {
		startServer(connector);

		prepareResponse(response -> response.setResponseCode(404)
				.setHeader("Content-Type", "text/plain"));

		Mono<String> result = this.webClient.get().uri("/greeting")
				.retrieve()
				.bodyToMono(String.class);

		StepVerifier.create(result)
				.expectError(WebClientResponseException.class)
				.verify(Duration.ofSeconds(3));

		expectRequestCount(1);
		expectRequest(request -> {
			assertThat(request.getHeader(HttpHeaders.ACCEPT)).isEqualTo("*/*");
			assertThat(request.getPath()).isEqualTo("/greeting");
		});
	}

	@ParameterizedWebClientTest
	void shouldGetInternalServerErrorSignal(ClientHttpConnector connector) {
		startServer(connector);

		String errorMessage = "Internal Server error";
		prepareResponse(response -> response.setResponseCode(500)
				.setHeader("Content-Type", "text/plain").setBody(errorMessage));

		String path = "/greeting?name=Spring";
		Mono<String> result = this.webClient.get()
				.uri(path)
				.retrieve()
				.bodyToMono(String.class);

		StepVerifier.create(result)
				.expectErrorSatisfies(throwable -> {
					assertThat(throwable instanceof WebClientResponseException).isTrue();
					WebClientResponseException ex = (WebClientResponseException) throwable;
					assertThat(ex.getStatusCode()).isEqualTo(HttpStatus.INTERNAL_SERVER_ERROR);
					assertThat(ex.getRawStatusCode()).isEqualTo(HttpStatus.INTERNAL_SERVER_ERROR.value());
					assertThat(ex.getStatusText()).isEqualTo(HttpStatus.INTERNAL_SERVER_ERROR.getReasonPhrase());
					assertThat(ex.getHeaders().getContentType()).isEqualTo(MediaType.TEXT_PLAIN);
					assertThat(ex.getResponseBodyAsString()).isEqualTo(errorMessage);

					HttpRequest request = ex.getRequest();
					assertThat(request.getMethod()).isEqualTo(HttpMethod.GET);
					assertThat(request.getURI()).isEqualTo(URI.create(this.server.url(path).toString()));
					assertThat(request.getHeaders()).isNotNull();
				})
				.verify(Duration.ofSeconds(3));

		expectRequestCount(1);
		expectRequest(request -> {
			assertThat(request.getHeader(HttpHeaders.ACCEPT)).isEqualTo("*/*");
			assertThat(request.getPath()).isEqualTo(path);
		});
	}

	@ParameterizedWebClientTest
	void shouldSupportUnknownStatusCode(ClientHttpConnector connector) {
		startServer(connector);

		int errorStatus = 555;
		assertThat((Object) HttpStatus.resolve(errorStatus)).isNull();
		String errorMessage = "Something went wrong";
		prepareResponse(response -> response.setResponseCode(errorStatus)
				.setHeader("Content-Type", "text/plain").setBody(errorMessage));

		Mono<ClientResponse> result = this.webClient.get()
				.uri("/unknownPage")
				.exchange();

		StepVerifier.create(result)
				.consumeNextWith(response -> assertThat(response.rawStatusCode()).isEqualTo(555))
				.expectComplete()
				.verify(Duration.ofSeconds(3));

		expectRequestCount(1);
		expectRequest(request -> {
			assertThat(request.getHeader(HttpHeaders.ACCEPT)).isEqualTo("*/*");
			assertThat(request.getPath()).isEqualTo("/unknownPage");
		});
	}

	@ParameterizedWebClientTest
	void shouldGetErrorSignalWhenRetrievingUnknownStatusCode(ClientHttpConnector connector) {
		startServer(connector);

		int errorStatus = 555;
		assertThat((Object) HttpStatus.resolve(errorStatus)).isNull();
		String errorMessage = "Something went wrong";
		prepareResponse(response -> response.setResponseCode(errorStatus)
				.setHeader("Content-Type", "text/plain").setBody(errorMessage));

		Mono<String> result = this.webClient.get()
				.uri("/unknownPage")
				.retrieve()
				.bodyToMono(String.class);

		StepVerifier.create(result)
				.expectErrorSatisfies(throwable -> {
					assertThat(throwable instanceof UnknownHttpStatusCodeException).isTrue();
					UnknownHttpStatusCodeException ex = (UnknownHttpStatusCodeException) throwable;
					assertThat(ex.getMessage()).isEqualTo(("Unknown status code ["+errorStatus+"]"));
					assertThat(ex.getRawStatusCode()).isEqualTo(errorStatus);
					assertThat(ex.getStatusText()).isEqualTo("");
					assertThat(ex.getHeaders().getContentType()).isEqualTo(MediaType.TEXT_PLAIN);
					assertThat(ex.getResponseBodyAsString()).isEqualTo(errorMessage);
				})
				.verify(Duration.ofSeconds(3));

		expectRequestCount(1);
		expectRequest(request -> {
			assertThat(request.getHeader(HttpHeaders.ACCEPT)).isEqualTo("*/*");
			assertThat(request.getPath()).isEqualTo("/unknownPage");
		});
	}

	@ParameterizedWebClientTest
	void shouldApplyCustomStatusHandler(ClientHttpConnector connector) {
		startServer(connector);

		prepareResponse(response -> response.setResponseCode(500)
				.setHeader("Content-Type", "text/plain").setBody("Internal Server error"));

		Mono<String> result = this.webClient.get()
				.uri("/greeting?name=Spring")
				.retrieve()
				.onStatus(HttpStatus::is5xxServerError, response -> Mono.just(new MyException("500 error!")))
				.bodyToMono(String.class);

		StepVerifier.create(result)
				.expectError(MyException.class)
				.verify(Duration.ofSeconds(3));

		expectRequestCount(1);
		expectRequest(request -> {
			assertThat(request.getHeader(HttpHeaders.ACCEPT)).isEqualTo("*/*");
			assertThat(request.getPath()).isEqualTo("/greeting?name=Spring");
		});
	}

	@ParameterizedWebClientTest
	void shouldApplyCustomRawStatusHandler(ClientHttpConnector connector) {
		startServer(connector);

		prepareResponse(response -> response.setResponseCode(500)
				.setHeader("Content-Type", "text/plain").setBody("Internal Server error"));

		Mono<String> result = this.webClient.get()
				.uri("/greeting?name=Spring")
				.retrieve()
				.onRawStatus(value -> value >= 500 && value < 600, response -> Mono.just(new MyException("500 error!")))
				.bodyToMono(String.class);

		StepVerifier.create(result)
				.expectError(MyException.class)
				.verify(Duration.ofSeconds(3));

		expectRequestCount(1);
		expectRequest(request -> {
			assertThat(request.getHeader(HttpHeaders.ACCEPT)).isEqualTo("*/*");
			assertThat(request.getPath()).isEqualTo("/greeting?name=Spring");
		});
	}

	@ParameterizedWebClientTest
	void shouldApplyCustomStatusHandlerParameterizedTypeReference(ClientHttpConnector connector) {
		startServer(connector);

		prepareResponse(response -> response.setResponseCode(500)
				.setHeader("Content-Type", "text/plain").setBody("Internal Server error"));

		Mono<String> result = this.webClient.get()
				.uri("/greeting?name=Spring")
				.retrieve()
				.onStatus(HttpStatus::is5xxServerError, response -> Mono.just(new MyException("500 error!")))
				.bodyToMono(new ParameterizedTypeReference<String>() {});

		StepVerifier.create(result)
				.expectError(MyException.class)
				.verify(Duration.ofSeconds(3));

		expectRequestCount(1);
		expectRequest(request -> {
			assertThat(request.getHeader(HttpHeaders.ACCEPT)).isEqualTo("*/*");
			assertThat(request.getPath()).isEqualTo("/greeting?name=Spring");
		});
	}

	@ParameterizedWebClientTest
	void emptyStatusHandlerShouldReturnBody(ClientHttpConnector connector) {
		startServer(connector);

		prepareResponse(response -> response.setResponseCode(500)
				.setHeader("Content-Type", "text/plain").setBody("Internal Server error"));

		Mono<String> result = this.webClient.get()
				.uri("/greeting?name=Spring")
				.retrieve()
				.onStatus(HttpStatus::is5xxServerError, response -> Mono.empty())
				.bodyToMono(String.class);

		StepVerifier.create(result)
				.expectNext("Internal Server error")
				.verifyComplete();

		expectRequestCount(1);
		expectRequest(request -> {
			assertThat(request.getHeader(HttpHeaders.ACCEPT)).isEqualTo("*/*");
			assertThat(request.getPath()).isEqualTo("/greeting?name=Spring");
		});
	}

	@ParameterizedWebClientTest
	void emptyStatusHandlerShouldReturnBodyFlux(ClientHttpConnector connector) {
		startServer(connector);

		prepareResponse(response -> response.setResponseCode(500)
				.setHeader("Content-Type", "text/plain").setBody("Internal Server error"));

		Flux<String> result = this.webClient.get()
				.uri("/greeting?name=Spring")
				.retrieve()
				.onStatus(HttpStatus::is5xxServerError, response -> Mono.empty())
				.bodyToFlux(String.class);

		StepVerifier.create(result)
				.expectNext("Internal Server error")
				.verifyComplete();

		expectRequestCount(1);
		expectRequest(request -> {
			assertThat(request.getHeader(HttpHeaders.ACCEPT)).isEqualTo("*/*");
			assertThat(request.getPath()).isEqualTo("/greeting?name=Spring");
		});
	}

	@ParameterizedWebClientTest
	void shouldReceiveNotFoundEntity(ClientHttpConnector connector) {
		startServer(connector);

		prepareResponse(response -> response.setResponseCode(404)
				.setHeader("Content-Type", "text/plain").setBody("Not Found"));

		Mono<ResponseEntity<String>> result = this.webClient.get()
				.uri("/greeting?name=Spring")
				.exchange()
				.flatMap(response -> response.toEntity(String.class));

		StepVerifier.create(result)
				.consumeNextWith(response -> assertThat(response.getStatusCode()).isEqualTo(HttpStatus.NOT_FOUND))
				.expectComplete()
				.verify(Duration.ofSeconds(3));

		expectRequestCount(1);
		expectRequest(request -> {
			assertThat(request.getHeader(HttpHeaders.ACCEPT)).isEqualTo("*/*");
			assertThat(request.getPath()).isEqualTo("/greeting?name=Spring");
		});
	}

	@ParameterizedWebClientTest
	void shouldApplyExchangeFilter(ClientHttpConnector connector) {
		startServer(connector);

		prepareResponse(response -> response.setHeader("Content-Type", "text/plain")
				.setBody("Hello Spring!"));

		WebClient filteredClient = this.webClient.mutate()
				.filter((request, next) -> {
					ClientRequest filteredRequest =
							ClientRequest.from(request).header("foo", "bar").build();
					return next.exchange(filteredRequest);
				})
				.build();

		Mono<String> result = filteredClient.get()
				.uri("/greeting?name=Spring")
				.retrieve()
				.bodyToMono(String.class);

		StepVerifier.create(result)
				.expectNext("Hello Spring!")
				.expectComplete()
				.verify(Duration.ofSeconds(3));

		expectRequestCount(1);
		expectRequest(request -> assertThat(request.getHeader("foo")).isEqualTo("bar"));
	}

	@ParameterizedWebClientTest
	void shouldApplyErrorHandlingFilter(ClientHttpConnector connector) {
		startServer(connector);

		ExchangeFilterFunction filter = ExchangeFilterFunction.ofResponseProcessor(
				clientResponse -> {
					List<String> headerValues = clientResponse.headers().header("Foo");
					return headerValues.isEmpty() ? Mono.error(
							new MyException("Response does not contain Foo header")) :
							Mono.just(clientResponse);
				}
		);

		WebClient filteredClient = this.webClient.mutate().filter(filter).build();

		// header not present
		prepareResponse(response -> response
				.setHeader("Content-Type", "text/plain").setBody("Hello Spring!"));

		Mono<String> result = filteredClient.get()
				.uri("/greeting?name=Spring")
				.retrieve()
				.bodyToMono(String.class);

		StepVerifier.create(result)
				.expectError(MyException.class).verify(Duration.ofSeconds(3));

		// header present

		prepareResponse(response -> response.setHeader("Content-Type", "text/plain")
				.setHeader("Foo", "Bar")
				.setBody("Hello Spring!"));

		result = filteredClient.get()
				.uri("/greeting?name=Spring")
				.retrieve().bodyToMono(String.class);

		StepVerifier.create(result)
				.expectNext("Hello Spring!")
				.expectComplete().verify(Duration.ofSeconds(3));

		expectRequestCount(2);
	}

	@ParameterizedWebClientTest
	void shouldReceiveEmptyResponse(ClientHttpConnector connector) {
		startServer(connector);

		prepareResponse(response -> response.setHeader("Content-Length", "0").setBody(""));

		Mono<ResponseEntity<Void>> result = this.webClient.get()
				.uri("/noContent")
				.exchange()
				.flatMap(response -> response.toEntity(Void.class));

		StepVerifier.create(result).assertNext(r ->
			assertThat(r.getStatusCode().is2xxSuccessful()).isTrue()
		).verifyComplete();
	}

	@ParameterizedWebClientTest  // SPR-15782
	void shouldFailWithRelativeUrls(ClientHttpConnector connector) {
		startServer(connector);

		String uri = "/api/v4/groups/1";
		Mono<ClientResponse> responseMono = WebClient.builder().build().get().uri(uri).exchange();

		StepVerifier.create(responseMono)
				.expectErrorMessage("URI is not absolute: " + uri)
				.verify(Duration.ofSeconds(5));
	}


	private void prepareResponse(Consumer<MockResponse> consumer) {
		MockResponse response = new MockResponse();
		consumer.accept(response);
		this.server.enqueue(response);
	}

	private void expectRequest(Consumer<RecordedRequest> consumer) {
		try {
			consumer.accept(this.server.takeRequest());
		}
		catch (InterruptedException ex) {
			throw new IllegalStateException(ex);
		}
	}

	private void expectRequestCount(int count) {
		assertThat(this.server.getRequestCount()).isEqualTo(count);
	}


	@SuppressWarnings("serial")
	private static class MyException extends RuntimeException {

		MyException(String message) {
			super(message);
		}
	}


	static class ValueContainer<T> {

		private T containerValue;


		public T getContainerValue() {
			return containerValue;
		}

		public void setContainerValue(T containerValue) {
			this.containerValue = containerValue;
		}
	}


	static class Foo {

		private String fooValue;

		public String getFooValue() {
			return fooValue;
		}

		public void setFooValue(String fooValue) {
			this.fooValue = fooValue;
		}
	}

}<|MERGE_RESOLUTION|>--- conflicted
+++ resolved
@@ -18,14 +18,11 @@
 
 import java.io.ByteArrayOutputStream;
 import java.io.IOException;
-<<<<<<< HEAD
+import java.io.UncheckedIOException;
 import java.lang.annotation.ElementType;
 import java.lang.annotation.Retention;
 import java.lang.annotation.RetentionPolicy;
 import java.lang.annotation.Target;
-=======
-import java.io.UncheckedIOException;
->>>>>>> f748b1e6
 import java.net.URI;
 import java.nio.charset.StandardCharsets;
 import java.nio.file.Files;
@@ -588,16 +585,11 @@
 				request.getBody().copyTo(bos);
 				String actual = bos.toString("UTF-8");
 				String expected = new String(Files.readAllBytes(resource.getFile().toPath()), StandardCharsets.UTF_8);
-				assertEquals(expected, actual);
+				assertThat(actual).isEqualTo(expected);
 			}
 			catch (IOException ex) {
 				throw new UncheckedIOException(ex);
 			}
-<<<<<<< HEAD
-			assertThat(actual.size()).isEqualTo(expected.length);
-			assertThat(hash(actual.toByteArray())).isEqualTo(hash(expected));
-=======
->>>>>>> f748b1e6
 		});
 	}
 
